{
  "name": "react-native-wagmi-charts",
  "version": "2.2.0",
  "description": "A sweet candlestick chart for React Native",
  "main": "lib/commonjs/index.js",
  "module": "lib/module/index.js",
  "types": "lib/typescript/src/index.d.ts",
  "react-native": "src/index.ts",
  "source": "src/index",
  "scripts": {
    "test": "jest",
    "typescript": "tsc --noEmit",
    "lint": "eslint \"**/*.{js,ts,tsx}\"",
    "prepare": "bob build",
    "example": "yarn --cwd example",
    "pods": "cd example && pod-install --quiet",
    "bootstrap": "yarn example && yarn && yarn pods"
  },
  "files": [
    "src",
    "lib",
    "!**/__tests__",
    "!**/__fixtures__",
    "!**/__mocks__",
    "android",
    "ios",
    "cpp",
    "react-native-wagmi-charts.podspec",
    "!lib/typescript/example",
    "!android/build",
    "!ios/build"
  ],
  "keywords": [
    "react-native",
    "ios",
    "android"
  ],
  "dependencies": {
    "d3-interpolate-path": "^2.2.3",
    "d3-scale": "^2",
    "d3-shape": "^3.0.1",
    "react-keyed-flatten-children": "^1.3.0",
    "react-native-redash": "^16.1.1"
  },
  "devDependencies": {
    "@commitlint/config-conventional": "^12.0.4",
    "@react-native-community/eslint-config": "^3.0.0",
    "@types/jest": "^26.0.24",
    "@types/react": "^17.0.14",
    "@types/react-native": "^0.64.12",
    "eslint": "^7.31.0",
    "eslint-config-prettier": "^8.3.0",
    "eslint-plugin-prettier": "^3.4.0",
    "eslint-plugin-react-hooks": "^4.6.0",
    "husky": "^7.0.1",
    "jest": "^27.0.6",
    "pod-install": "^0.1.24",
    "prettier": "^2.3.2",
    "react": "17.0.1",
    "react-native": "0.63.4",
    "react-native-builder-bob": "^0.18.1",
<<<<<<< HEAD
    "react-native-gesture-handler": "~2.1.0",
=======
    "react-native-gesture-handler": "^2.1.0",
    "react-native-svg": "^12.1.1",
>>>>>>> 700c0209
    "react-native-reanimated": "~2.3.1",
    "typescript": "^4.3.5"
  },
  "peerDependencies": {
    "react": "*",
    "react-native": "*",
    "react-native-gesture-handler": "*",
    "react-native-reanimated": "*",
    "react-native-svg": "*"
  },
  "jest": {
    "preset": "react-native",
    "modulePathIgnorePatterns": [
      "<rootDir>/example/node_modules",
      "<rootDir>/lib/"
    ]
  },
  "eslintConfig": {
    "root": true,
    "extends": [
      "@react-native-community",
      "prettier"
    ],
    "rules": {
      "prettier/prettier": [
        "error",
        {
          "quoteProps": "consistent",
          "singleQuote": true,
          "tabWidth": 2,
          "trailingComma": "es5",
          "useTabs": false
        }
      ],
      "@typescript-eslint/no-explicit-any": "error",
      "no-shadow": "off",
      "react-hooks/exhaustive-deps": [
        "error",
        {
          "additionalHooks": "(useAnimatedStyle|useDerivedValue|useAnimatedProps)"
        }
      ]
    }
  },
  "eslintIgnore": [
    "node_modules/",
    "lib/"
  ],
  "react-native-builder-bob": {
    "source": "src",
    "output": "lib",
    "targets": [
      "commonjs",
      "module",
      "typescript"
    ]
  },
  "sideEffects": false
}<|MERGE_RESOLUTION|>--- conflicted
+++ resolved
@@ -59,12 +59,8 @@
     "react": "17.0.1",
     "react-native": "0.63.4",
     "react-native-builder-bob": "^0.18.1",
-<<<<<<< HEAD
-    "react-native-gesture-handler": "~2.1.0",
-=======
     "react-native-gesture-handler": "^2.1.0",
     "react-native-svg": "^12.1.1",
->>>>>>> 700c0209
     "react-native-reanimated": "~2.3.1",
     "typescript": "^4.3.5"
   },
